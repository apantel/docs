---
title: Import Data
summary: Learn how to import data into a CockroachDB cluster.
toc: false
---

CockroachDB supports importing data from CSV/TSV or SQL dump files.

{{site.data.alerts.callout_info}}To import/restore data from CockroachDB-generated <a href="backup.html">enterprise license backups</a>, see <a href="restore.html"><code>RESTORE</code></a>.{{site.data.alerts.end}}

<div id="toc"></div>

## Import from Tabular Data (CSV)

If you have data exported in a tabular format (e.g., CSV or TSV), you can use the [`IMPORT`](import.html) statement.

To use this statement, though, you must also have some kind of remote file server (such as Amazon S3 or a custom file server) that all your nodes can access.

## Import from Generic SQL Dump

You can execute batches of `INSERT` statements stored in `.sql` files (including those generated by [`cockroach dump`](sql-dump.html)) from the command line, importing data into your cluster.

{% include copy-clipboard.html %}
~~~ shell
$ cockroach sql --database=[database name] < statements.sql
~~~

{{site.data.alerts.callout_success}}Grouping each <code>INSERT</code> statement to include approximately 500-10,000 rows will provide the best performance. The number of rows depends on row size, column families, number of indexes; smaller rows and less complex schemas can benefit from larger groups of <code>INSERTS</code>, while larger rows and more complex schemas benefit from smaller groups.{{site.data.alerts.end}}

## Import from PostgreSQL Dump

If you're importing data from a PostgreSQL deployment, you can import the `.sql` file generated by the `pg_dump` command to more quickly import data.

{{site.data.alerts.callout_success}}The <code>.sql</code> files generated by <code>pg_dump</code> provide better performance because they use the <code>COPY</code> statement instead of bulk <code>INSERT</code> statements.{{site.data.alerts.end}}

### Create PostgreSQL SQL File

Which `pg_dump` command you want to use depends on whether you want to import your entire database or only specific tables:

- Entire database:

    {% include copy-clipboard.html %}
    ~~~ shell
    $ pg_dump [database] > [filename].sql
    ~~~

- Specific tables:

    {% include copy-clipboard.html %}
    ~~~ shell
    $ pg_dump -t [table] [table's schema] > [filename].sql
    ~~~

For more details, see PostgreSQL's documentation on [`pg_dump`](https://www.postgresql.org/docs/9.1/static/app-pgdump.html).

### Reformat SQL File

After generating the `.sql` file, you need to perform a few editing steps before importing it:

1. Remove all statements from the file besides the `CREATE TABLE` and `COPY` statements.
2. Manually add the table's [`PRIMARY KEY`](primary-key.html#syntax) constraint to the `CREATE TABLE` statement.
  This has to be done manually because PostgreSQL attempts to add the primary key after creating the table, but CockroachDB requires the primary key be defined upon table creation.
3. Review any other [constraints](constraints.html) to ensure they're properly listed on the table.
4. Remove any [unsupported elements](sql-feature-support.html).

### Import Data

After reformatting the file, you can import it through `psql`:

{% include copy-clipboard.html %}
~~~ shell
$ psql -p [port] -h [node host] -d [database] -U [user] < [file name].sql
~~~

For reference, CockroachDB uses these defaults:

- `[port]`: **26257**
- `[user]`: **root**

<<<<<<< HEAD

## Import from MySQL Dump

{% include experimental-warning.md %}

<span class="version-tag">New in v2.1:</span> This section has instructions for getting data from MySQL dump files into CockroachDB using [`IMPORT`](import.html). It uses the [employees data set](https://github.com/datacharmer/test_db) that is also used in the [MySQL docs](https://dev.mysql.com/doc/employee/en/).

- [Step 1. Dump the MySQL database](#step-1-dump-the-mysql-database)
- [Step 2. `IMPORT` the dump files](#step-2-import-the-dump-files)

### Step 1. Dump the MySQL database

{% include copy-clipboard.html %}
~~~ sh
$ mysqldump -uroot employees employees > employees.sql
~~~

### Step 2. `IMPORT` the dump files

To import the MySQL dump file for a table, issue an `IMPORT` statement like the one shown below.

You will need to look at the dump file and translate the MySQL `CREATE TABLE` statement there into something CockroachDB understands.

This example uses S3. For a complete list of the types of cloud storage `IMPORT` can pull from, see [Import File URLs](import.html#import-file-urls).

{% include copy-clipboard.html %}
~~~ sql
> IMPORT TABLE employees (
    emp_no INT PRIMARY KEY,
    birth_date DATE NOT NULL,
    first_name STRING NOT NULL,
    last_name STRING NOT NULL,
    gender STRING NOT NULL,
    hire_date DATE NOT NULL
  )
  MYSQLDUMP DATA ('s3://your-external-storage/employees.sql?AWS_ACCESS_KEY_ID=ACCESSKEY&AWS_SECRET_ACCESS_KEY=SECRET');
~~~

Success will look like:

~~~
+--------------------+-----------+--------------------+------+---------------+----------------+-------+
|       job_id       |  status   | fraction_completed | rows | index_entries | system_records | bytes |
+--------------------+-----------+--------------------+------+---------------+----------------+-------+
| 352938237301293057 | succeeded |                  1 |    0 |             0 |              0 |     0 |
+--------------------+-----------+--------------------+------+---------------+----------------+-------+
(1 row)
~~~

To load the data from local files, you have 2 options:

- Start up a [local HTTP server](create-a-file-server.html#using-caddy-as-a-file-server) to serve the files, and point `MYSQLDUMP` at the server's URL. This is the recommended option.

- Create an `extern` subdirectory on each node and copy the MySQL dump files there. Note that you will need to copy the dump files onto every node, since CockroachDB may execute the `IMPORT` statement on any of the nodes.

If you decide to load the data from the `extern` subdirectory, you will need to use [`IMPORT`'s `nodelocal` URL scheme](import.html#import-file-urls) as shown below.

{% include copy-clipboard.html %}
~~~ sql
> IMPORT TABLE employees (
    emp_no INT PRIMARY KEY,
    birth_date DATE NOT NULL,
    first_name STRING NOT NULL,
    last_name STRING NOT NULL,
    gender STRING NOT NULL,
    hire_date DATE NOT NULL
  )
  MYSQLDUMP DATA ('nodelocal:///employees_table.sql');
~~~

=======
>>>>>>> 6cd0a447
## See also

- [SQL Dump (Export)](sql-dump.html)
- [Back up Data](back-up-data.html)
- [Restore Data](restore-data.html)
- [Use the Built-in SQL Client](use-the-built-in-sql-client.html)
- [Other Cockroach Commands](cockroach-commands.html)<|MERGE_RESOLUTION|>--- conflicted
+++ resolved
@@ -77,8 +77,6 @@
 - `[port]`: **26257**
 - `[user]`: **root**
 
-<<<<<<< HEAD
-
 ## Import from MySQL Dump
 
 {% include experimental-warning.md %}
@@ -148,8 +146,6 @@
   MYSQLDUMP DATA ('nodelocal:///employees_table.sql');
 ~~~
 
-=======
->>>>>>> 6cd0a447
 ## See also
 
 - [SQL Dump (Export)](sql-dump.html)
